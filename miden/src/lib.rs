#![cfg_attr(not(feature = "std"), no_std)]
#![doc = include_str!("../README.md")]

// EXPORTS
// ================================================================================================

pub use assembly::{Assembler, AssemblyError, ParsingError};
pub use processor::{
<<<<<<< HEAD
    execute, execute_iter, utils, AdviceInputs, AdviceProvider, AsmOpInfo, ExecutionError,
    ExecutionTrace, Kernel, MemAdviceProvider, Operation, ProgramInfo, Rpo256, StackInputs,
    VmState, VmStateIterator,
=======
    execute, execute_iter, utils, AdviceInputs, AdviceProvider, AsmOpInfo, Blake3_192,
    ExecutionError, ExecutionTrace, Kernel, MemAdviceProvider, Operation, ProgramInfo, Rpo256,
    StackInputs, VmState, VmStateIterator,
>>>>>>> b4331299
};
pub use prover::{
    math, prove, Digest, FieldExtension, InputError, MerkleError, MerkleSet, Program, ProofOptions,
    StackOutputs, StarkProof, Word,
};
pub use verifier::{verify, VerificationError};<|MERGE_RESOLUTION|>--- conflicted
+++ resolved
@@ -6,15 +6,9 @@
 
 pub use assembly::{Assembler, AssemblyError, ParsingError};
 pub use processor::{
-<<<<<<< HEAD
-    execute, execute_iter, utils, AdviceInputs, AdviceProvider, AsmOpInfo, ExecutionError,
-    ExecutionTrace, Kernel, MemAdviceProvider, Operation, ProgramInfo, Rpo256, StackInputs,
-    VmState, VmStateIterator,
-=======
     execute, execute_iter, utils, AdviceInputs, AdviceProvider, AsmOpInfo, Blake3_192,
     ExecutionError, ExecutionTrace, Kernel, MemAdviceProvider, Operation, ProgramInfo, Rpo256,
     StackInputs, VmState, VmStateIterator,
->>>>>>> b4331299
 };
 pub use prover::{
     math, prove, Digest, FieldExtension, InputError, MerkleError, MerkleSet, Program, ProofOptions,
